--- conflicted
+++ resolved
@@ -98,13 +98,8 @@
     base_file.flush()
 
     dm_file2 = DismodFile(engine, {"howdy": float}, {"there": int})
-<<<<<<< HEAD
-    assert ages.sort_index(axis=1).equals(dm_file2.age.sort_index(axis=1))
-    assert times.sort_index(axis=1).equals(dm_file2.time.sort_index(axis=1))
-=======
     assert ages.sort_index("columns").equals(dm_file2.age.sort_index("columns"))
     assert times.sort_index("columns").equals(dm_file2.time.sort_index("columns"))
->>>>>>> 1c9d67ae
 
 
 def test_reading_modified_columns(base_file, engine):
@@ -114,11 +109,7 @@
     base_file.flush()
 
     dm_file2 = DismodFile(engine, {"howdy": float}, {"there": int})
-<<<<<<< HEAD
-    assert ages.sort_index(axis=1).equals(dm_file2.age.sort_index(axis=1))
-=======
     assert ages.sort_index("columns").equals(dm_file2.age.sort_index("columns"))
->>>>>>> 1c9d67ae
 
 
 DummyBase = declarative_base()
