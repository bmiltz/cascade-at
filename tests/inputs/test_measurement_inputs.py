import pytest
<<<<<<< HEAD
import numpy as
=======
import numpy as np
>>>>>>> 6db88252
from random import choice, sample, randint

from cascade_at.settings.base_case import BASE_CASE
from cascade_at.settings.settings import load_settings
from cascade_at.inputs.measurement_inputs import (
    MeasurementInputs, MeasurementInputsFromSettings)
from cascade_at.inputs.locations import LocationDAG


@pytest.mark.parametrize("column,values", [
    ("age_lower", {0: 0.0, 1: 0.0, 2: 0.0}),
    ("age_upper", {0: 0.01917808, 1: 0.01917808, 2: 0.01917808}),
    ("hold_out", {0: 0.0, 1: 1.0, 2: 0.0}),
    ("location_id", {0: 70.0, 1: 70.0, 2: 70.0}),
    ("meas_std", {0: 3e-06, 1: 0.010204269138493082, 2: 1.020426913849308e-06}),
    ("meas_value", {0: 4e-05, 1: 0.17, 2: 5e-06}),
    ("measure", {0: 'Tincidence', 1: 'mtall', 2: 'mtspecific'}),
    ("name", {0: '342686', 1: np.nan, 2: np.nan}),
    ("sex_id", {0: 2.0, 1: 2.0, 2: 2.0}),
    ("time_lower", {0: 1990.0, 1: 1990.5, 2: 1990.5}),
    ("time_upper", {0: 1991.0, 1: 1990.5, 2: 1990.5}),
    ("density", {0: 'log_gaussian', 1: 'log_gaussian', 2: 'log_gaussian'}),
    ("eta", {0: 1e-05, 1: 1e-05, 2: 1e-05}),
    ("c_diabetes_fpg", {0: 0.96, 1: 0.96, 2: 0.96}),
    ("s_sex", {0: -0.5, 1: -0.5, 2: -0.5}),
    ("s_one", {0: 1.0, 1: 1.0, 2: 1.0})
])
def test_dismod_data(dismod_data, column, values):
    assert dismod_data.to_dict()[column] == values


def test_pickle(mi, context):
    settings = BASE_CASE
    context.write_inputs(inputs=mi, settings=settings)
    p_inputs, p_alchemy, p_settings = context.read_inputs()
    assert len(p_inputs.dismod_data) == len(mi.dismod_data)


def test_data_cv_from_settings():
    settings = BASE_CASE.copy()
    s = load_settings(settings)
    cv = MeasurementInputs.data_cv_from_settings(settings=s)
    for k, v in cv.items():
        assert v == 0.1


def test_data_cv_from_settings_by_integrand():
    settings = BASE_CASE.copy()
    settings.update({
        "data_cv_by_integrand": [{
            "integrand_measure_id": 5,
            "value": 0.5
        }]
    })
    s = load_settings(settings)
    cv = MeasurementInputs.data_cv_from_settings(settings=s)
    for k, v in cv.items():
        if k == 'prevalence':
            assert v == 0.5
        else:
            assert v == 0.1


# Commenting here to promote discussion.  These tests are a little silly,
# since I've basically recreated the logic implemented in the
# measurement_inputs module, meaning that if a bug is introduced into the
# LocationDAG class we won't necessarily catch it. I could have used
# hard-coded test locations and number of descendants to test the underlying
# logic but that would open up the test to failure if the
# location_set_version_id cited by the BASE_CASE is changed. We could import
# the hierarchies.dbtrees module or hit the database as an independent check.
# This test at least ensures that drill location start and drill location end
# are being correctly passed to the MeasurementInputs class.

<<<<<<< HEAD

=======
>>>>>>> 6db88252
def test_location_drill_start_only():
    settings = BASE_CASE.copy()

    model_settings = settings["model"]

    tree = LocationDAG(settings['location_set_version_id'],
                       settings['gbd_round_id'])
    region_ids = tree.parent_children(1)
    test_loc = choice(region_ids)
    num_descendants = len(tree.descendants(test_loc))
<<<<<<< HEAD
    num_mr_locs = len(tree.parent_children(test_loc))
=======
>>>>>>> 6db88252

    model_settings.pop("drill_location_end")
    model_settings['drill_location_start'] = test_loc
    settings["model"] = model_settings
    s = load_settings(settings)
    mi = MeasurementInputsFromSettings(settings=s)

    # with drill_location_end unset, demographics.location_id should
    # be set to all descendants of the test loc, plus the test loc itself
    assert len(mi.demographics.location_id) == num_descendants + 1
<<<<<<< HEAD
    assert len(mi.demographics.mortality_rate_location_id) == num_mr_locs
=======
>>>>>>> 6db88252


def test_location_drill_start_end():
    settings = BASE_CASE.copy()

    model_settings = settings["model"]

    tree = LocationDAG(settings['location_set_version_id'],
                       settings['gbd_round_id'])
    region_ids = tree.parent_children(1)
    parent_test_loc = choice(region_ids)
    test_children = list(tree.parent_children(parent_test_loc))
    num_test_children = randint(2, len(test_children))

    children_test_locs = sample(test_children, num_test_children)
    num_descendants = 0
    for child in children_test_locs:
        num_descendants += len(tree.descendants(child))

    model_settings['drill_location_end'] = children_test_locs
    model_settings['drill_location_start'] = parent_test_loc
    settings['model'] = model_settings
    s = load_settings(settings)
    mi = MeasurementInputsFromSettings(settings=s)

    # demographics.location_id shoul be set to all descendants of each
    # location in drill_location_end, plus drill_location_end locations
    # themselves, plus the drill_location_start location
    assert len(mi.demographics.location_id) == (
        num_descendants + len(children_test_locs) + 1)
<<<<<<< HEAD
    assert len(mi.demographics.mortality_rate_location_id) == (
        len(children_test_locs) + 1)
=======
>>>>>>> 6db88252


def test_no_drill():
    settings = BASE_CASE.copy()

    model_settings = settings["model"]

    tree = LocationDAG(settings['location_set_version_id'],
                       settings['gbd_round_id'])
    num_descendants = len(tree.descendants(1))

    model_settings.pop('drill_location_end')
    model_settings.pop('drill_location_start')

    settings['model'] = model_settings
    s = load_settings(settings)
    mi = MeasurementInputsFromSettings(settings=s)

    # since we haven't set either drill_location_start or
    # drill_location_end, demographics.location_id should be set
    # to the entire hierarchy
<<<<<<< HEAD
    assert len(mi.demographics.location_id) == num_descendants + 1
    assert len(mi.demographics.mortality_rate_location_id) == num_descendants + 1
=======
    assert len(mi.demographics.location_id) == num_descendants + 1
>>>>>>> 6db88252
<|MERGE_RESOLUTION|>--- conflicted
+++ resolved
@@ -1,9 +1,5 @@
 import pytest
-<<<<<<< HEAD
-import numpy as
-=======
 import numpy as np
->>>>>>> 6db88252
 from random import choice, sample, randint
 
 from cascade_at.settings.base_case import BASE_CASE
@@ -78,10 +74,6 @@
 # This test at least ensures that drill location start and drill location end
 # are being correctly passed to the MeasurementInputs class.
 
-<<<<<<< HEAD
-
-=======
->>>>>>> 6db88252
 def test_location_drill_start_only():
     settings = BASE_CASE.copy()
 
@@ -92,10 +84,7 @@
     region_ids = tree.parent_children(1)
     test_loc = choice(region_ids)
     num_descendants = len(tree.descendants(test_loc))
-<<<<<<< HEAD
     num_mr_locs = len(tree.parent_children(test_loc))
-=======
->>>>>>> 6db88252
 
     model_settings.pop("drill_location_end")
     model_settings['drill_location_start'] = test_loc
@@ -106,10 +95,7 @@
     # with drill_location_end unset, demographics.location_id should
     # be set to all descendants of the test loc, plus the test loc itself
     assert len(mi.demographics.location_id) == num_descendants + 1
-<<<<<<< HEAD
     assert len(mi.demographics.mortality_rate_location_id) == num_mr_locs
-=======
->>>>>>> 6db88252
 
 
 def test_location_drill_start_end():
@@ -140,11 +126,8 @@
     # themselves, plus the drill_location_start location
     assert len(mi.demographics.location_id) == (
         num_descendants + len(children_test_locs) + 1)
-<<<<<<< HEAD
     assert len(mi.demographics.mortality_rate_location_id) == (
         len(children_test_locs) + 1)
-=======
->>>>>>> 6db88252
 
 
 def test_no_drill():
@@ -166,9 +149,5 @@
     # since we haven't set either drill_location_start or
     # drill_location_end, demographics.location_id should be set
     # to the entire hierarchy
-<<<<<<< HEAD
     assert len(mi.demographics.location_id) == num_descendants + 1
-    assert len(mi.demographics.mortality_rate_location_id) == num_descendants + 1
-=======
-    assert len(mi.demographics.location_id) == num_descendants + 1
->>>>>>> 6db88252
+    assert len(mi.demographics.mortality_rate_location_id) == num_descendants + 1