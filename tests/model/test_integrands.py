--- conflicted
+++ resolved
@@ -1,90 +1,33 @@
+import numpy as np
 import pandas as pd
 
 from cascade.dismod.constants import IntegrandEnum
 from cascade.model.integrands import make_average_integrand_cases_from_gbd
 
 
-<<<<<<< HEAD
-def test_make_average_integrand_cases_from_gbd(mocker):
+def test_make_average_integrand_cases_from_gbd():
     age_groups = pd.DataFrame(
-=======
-def test_make_average_integrand_cases_from_gbd(mocker, mock_locations):
-    get_age_groups = mocker.patch("cascade.model.integrands.get_age_groups")
-    get_years = mocker.patch("cascade.model.integrands.get_years")
-
-    get_age_groups.return_value = pd.DataFrame(
->>>>>>> 6e1b1e10
         [[0, 1], [1, 4], [4, 82]], columns=["age_group_years_start", "age_group_years_end"]
     )
     years = [1990, 1995, 2000]
+    child_location = [2, 3]
+    average_integrand_cases = make_average_integrand_cases_from_gbd(
+        age_groups, years, [1, 2], child_location)
 
-<<<<<<< HEAD
-    parent_location_id = 180
-=======
-    ec = make_execution_context(parent_location_id=2, gbd_round_id=6)
->>>>>>> 6e1b1e10
+    assert set(average_integrand_cases.location) == set(child_location)
 
-    average_integrand_cases = make_average_integrand_cases_from_gbd(
-        age_groups, years, [1, 2], parent_location_id)
-
-<<<<<<< HEAD
-    assert np.all(average_integrand_cases.location == 180)
-=======
-    assert set(average_integrand_cases.node_id) == {5, 6}
-
->>>>>>> 6e1b1e10
     for (age_lower, age_upper) in {(0, 1), (1, 4), (4, 82)}:
         for (time_lower, time_upper) in {(1990, 1990), (1995, 1995), (2000, 2000)}:
             for integrand in IntegrandEnum:
-                assert len(
-                    average_integrand_cases.query(
-                        "age_lower == @age_lower and age_upper == @age_upper "
-                        "and time_lower == @time_lower and time_upper == @time_upper "
-                        "and integrand == @integrand.name"
-                    )
-                    == 1
-                )
-
-
-<<<<<<< HEAD
-def test_make_average_integrand_cases_from_gbd__with_birth_prevalence(mocker):
-    age = pd.DataFrame(
-=======
-def test_make_average_integrand_cases_from_gbd__with_birth_prevalence(mocker, mock_locations):
-    get_age_groups = mocker.patch("cascade.model.integrands.get_age_groups")
-    get_years = mocker.patch("cascade.model.integrands.get_years")
-
-    get_age_groups.return_value = pd.DataFrame(
->>>>>>> 6e1b1e10
-        [[0, 1], [1, 4], [4, 82]], columns=["age_group_years_start", "age_group_years_end"]
-    )
-    years = [1990, 1995, 2000]
-
-<<<<<<< HEAD
-    parent_location_id = 180
-=======
-    ec = make_execution_context(parent_location_id=2, gbd_round_id=6)
->>>>>>> 6e1b1e10
-
-    average_integrand_cases = make_average_integrand_cases_from_gbd(
-        age, years, [1, 2], parent_location_id, include_birth_prevalence=True)
-
-    birth_rows = average_integrand_cases.query("age_lower == 0 and age_upper == 0")
-    assert all(birth_rows.integrand == "prevalence")
-    assert len(birth_rows) == 3 * 2
-
-<<<<<<< HEAD
-    assert np.all(average_integrand_cases.location == 180)
-=======
->>>>>>> 6e1b1e10
-    for (age_lower, age_upper) in {(0, 1), (1, 4), (4, 82)}:
-        for (time_lower, time_upper) in {(1990, 1990), (1995, 1995), (2000, 2000)}:
-            for integrand in IntegrandEnum:
-                assert len(
-                    average_integrand_cases.query(
-                        "age_lower == @age_lower and age_upper == @age_upper "
-                        "and time_lower == @time_lower and time_upper == @time_upper "
-                        "and integrand == @integrand.name"
-                    )
-                    == 1
-                )+                for sex in [1, 2]:
+                    for location in child_location:
+                        assert len(
+                            average_integrand_cases.query(
+                                "age_lower == @age_lower and age_upper == @age_upper "
+                                "and time_lower == @time_lower and time_upper == @time_upper "
+                                "and integrand == @integrand.name "
+                                "and location == @location "
+                                "and sex_id == @sex"
+                            )
+                            == 1
+                        )