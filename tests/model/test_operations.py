--- conflicted
+++ resolved
@@ -153,64 +153,4 @@
     assert np.isclose(f(1.0, 2000), 3)
     assert np.isclose(f(1.0, 2010), 5)
     assert np.isclose(f(0.0, 2000), -2)
-<<<<<<< HEAD
-    assert np.isclose(f(0.0, 2010), 17)
-
-
-def test_assign_smooth_priors_from_estimates():
-    grid = AgeTimeGrid.uniform(age_lower=0, age_upper=120, age_step=5,
-                               time_lower=1990, time_upper=2018, time_step=1)
-    value_priors = PriorGrid(grid)
-    value_priors[:, :].prior = Uniform(-5, 5, 0.0)
-    assert isinstance(value_priors[5, 1995].prior, Uniform)
-    value_priors[0:5, 1990:1991].prior = Constant(3.7)
-    value_priors[105:115, 2016:2017].prior = Gaussian(42, 7)
-    smooth = Smooth(value_priors=value_priors)
-
-    draws = pd.DataFrame(dict(
-        age=[0, 110, 10],
-        time=[1990, 2017, 2000],
-        mean=[-3, -5, -7],
-        std=[0.3, 0.5, 0.7],
-    ))
-    _assign_smooth_priors_from_estimates(smooth, draws)
-    vp = smooth.value_priors
-    # Constants aren't changed
-    assert np.isclose(vp[0, 1990].prior.mean, 3.7)
-    # Gaussians are set
-    assert np.isclose(vp[110, 2017].prior.mean, -5)
-    assert np.isclose(vp[110, 2017].prior.standard_deviation, 0.5)
-    # Uniforms get the mean set, even though they don't have stdev
-    assert np.isclose(vp[10, 2000].prior.mean, -7)
-    # Others are untouched.
-    assert np.isclose(vp[50, 1995].prior.mean, 0.0)
-
-
-def test_assign_smooth_rate_priors(monkeypatch):
-    """For rates with random effects"""
-    estimates = list()
-
-    def do_nothing(smooth, estimate):
-        estimates.append(estimate)
-
-    # Not testing actual assignment here.
-    monkeypatch.setattr(cascade.model.operations, "_assign_smooth_priors_from_estimates", do_nothing)
-
-    underlying_at = pd.DataFrame(dict(
-        age=[0.0, 0.0, 100.0, 100.0],
-        time=[1990, 2000, 1990, 2000],
-        mean=[0.3, 0.5, 0.7, 0.11],
-        std=[0.03, 0.05, 0.07, 0.022],
-    ))
-    re_at = pd.DataFrame(dict(
-        age=[0.0, 0.0, 100.0, 100.0],
-        time=[1990, 2000, 1990, 2000],
-        mean=[0, 0, 0, 0.0],
-        std=[0.03, 0.05, 0.07, 0.022],
-    ))
-    mc = ModelContext()
-    _assign_smooth_priors_after_summary(mc, "iota", underlying_at, re_at)
-    assert len(estimates) == 1
-=======
-    assert np.isclose(f(0.0, 2010), 17)
->>>>>>> f1045e67
+    assert np.isclose(f(0.0, 2010), 17)