###########################
Cascade-AT Reference Manual
###########################

.. toctree::
   :maxdepth: 2

   core
<<<<<<< HEAD
   executor
   model
=======
   dismod
   executor
   input_data
>>>>>>> 1b0385ea
<|MERGE_RESOLUTION|>--- conflicted
+++ resolved
@@ -6,11 +6,7 @@
    :maxdepth: 2
 
    core
-<<<<<<< HEAD
+   dismod
    executor
    model
-=======
-   dismod
-   executor
-   input_data
->>>>>>> 1b0385ea
+   input_data