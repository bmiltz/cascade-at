from datetime import timedelta
import os
import logging
import asyncio
import math
from pathlib import Path
from pprint import pformat
from bdb import BdbQuit
from pkg_resources import get_distribution, DistributionNotFound
from tempfile import TemporaryDirectory
from timeit import default_timer
import shutil

import pandas as pd
import numpy as np

import cascade
from cascade.core.cascade_plan import CascadePlan
from cascade.input_data.configuration.id_map import make_integrand_map
from cascade.dismod.db.wrapper import DismodFile, get_engine
from cascade.stats import meas_bounds_to_stdev
from cascade.executor.argument_parser import DMArgumentParser
from cascade.input_data.db.demographics import age_groups_to_ranges
from cascade.testing_utilities import make_execution_context
from cascade.input_data.db.configuration import load_settings
from cascade.input_data.db.csmr import load_csmr_to_t3, get_csmr_data
from cascade.input_data.db.locations import get_descendants, location_id_from_location_and_level
from cascade.input_data.db.asdr import load_asdr_to_t3, get_asdr_data
from cascade.input_data.db.mortality import (
    get_frozen_cause_specific_mortality_data,
    normalize_mortality_data
)
from cascade.model.operations import set_priors_on_model_context
from cascade.input_data.emr import add_emr_from_prevalence
from cascade.executor.dismod_runner import run_and_watch, async_run_and_watch, DismodATException
from cascade.input_data.configuration.construct_bundle import (
    normalized_bundle_from_database,
    normalized_bundle_from_disk,
    bundle_to_observations
)
from cascade.input_data.db.bundle import freeze_bundle
from cascade.dismod.serialize import model_to_dismod_file
from cascade.model.integrands import make_average_integrand_cases_from_gbd
from cascade.saver.save_model_results import save_model_results
from cascade.input_data.configuration import SettingsError
from cascade.input_data.configuration.builder import (
    initial_context_from_epiviz,
    fixed_effects_from_epiviz,
    random_effects_from_epiviz,
    build_constraint,
)

from cascade.core import getLoggers

CODELOG, MATHLOG = getLoggers(__name__)


def add_settings_to_execution_context(ec, settings):
    to_append = dict(
        modelable_entity_id=settings.model.modelable_entity_id,
        model_version_id=settings.model.model_version_id,
        model_title=settings.model.title,
        gbd_round_id=settings.gbd_round_id,
        bundle_id=settings.model.bundle_id,
        add_csmr_cause=settings.model.add_csmr_cause,
        drill_location_start=settings.model.drill_location_start,
        drill_location_end=settings.model.drill_location_end,
        parent_location_id=settings.model.drill_location,
        cod_version=settings.csmr_cod_output_version_id,
    )
    for param, value in to_append.items():
        setattr(ec.parameters, param, value)

    # FIXME: We are using split sex to represent the drill start because
    # there isn't an entry for it in the GUI yet.
    ec.parameters.drill_start = location_id_from_location_and_level(
        ec, settings.model.drill_location, settings.model.split_sex
    )[0]


def add_mortality_data(model_context, execution_context, sex_id):
    """
    Gets cause-specific mortality rate and adds that data as an ``mtspecific``
    measurement by appending it to the bundle. Uses ranges for ages and years.
    This doesn't determine point-data values.
    """
    MATHLOG.debug(f"Creating a set of mtspecific observations from IHME CSMR database.")
    MATHLOG.debug("Assigning standard error from measured upper and lower.")

    if execution_context.parameters.tier == 3:
        raw_csmr = normalize_mortality_data(get_frozen_cause_specific_mortality_data(execution_context))
    else:
        raw_csmr = normalize_mortality_data(get_csmr_data(execution_context))

    csmr = meas_bounds_to_stdev(
        age_groups_to_ranges(execution_context, raw_csmr)
    )
    csmr["measure"] = "mtspecific"
    csmr = csmr.rename(columns={"location_id": "node_id"})
    csmr = csmr.query(f"sex_id == @sex_id")
    MATHLOG.debug(f"Creating a set of {csmr.shape[0]} mtspecific observations from IHME CSMR database.")
    csmr = csmr.assign(hold_out=0)

    model_context.input_data.observations = pd.concat(
        [model_context.input_data.observations, csmr], ignore_index=True, sort=True
    )

    if model_context.policies["estimate_emr_from_prevalence"]:
        MATHLOG.debug(f"estimate_emr_from_prevalence policy is selected")
        add_emr_from_prevalence(model_context, execution_context)


def add_omega_constraint(model_context, execution_context, sex_id):
    r"""
    Adds a constraint to other-cause mortality rate. Removes mtother,
    mtall, and mtspecific from observation data. Uses
    :py:func:`cascade.input_data.configuration.builder.build_constraint` to make smoothing priors.

    Child constraints are constrained random effects, so they are offsets
    from the parent omega constraint, as

    .. math::

        \omega_c(a,t) = \omega_p(a,t) e^{u_c(a,t)}

    It is the :math:`u_c` that we put into the child smoothings. We define
    these grids so that all grid points match. At each grid point,
    :math:`u_c=\log (c/p)` with c for child, p for parent.
    """
    MATHLOG.debug(f"Add omega constraint from age-standardized death rate data.")
    MATHLOG.debug("Assigning standard error from measured upper and lower.")

    if execution_context.parameters.tier == 3:
        raw_asdr = normalize_mortality_data(
            # Call this the long way so it can be monkeypatched in testing.
            cascade.input_data.db.mortality.get_frozen_age_standardized_death_rate_data(execution_context)
        )
    else:
        raw_asdr = normalize_mortality_data(get_asdr_data(execution_context))

    asdr = meas_bounds_to_stdev(
        age_groups_to_ranges(execution_context, raw_asdr)
    )
    asdr["measure"] = "mtall"
    asdr = asdr.rename(columns={"location_id": "node_id"})
    asdr = asdr.query(f"sex_id == @sex_id")
    if model_context.input_data.times:  # The times are a set so can be tested this way.
        min_time = np.min(list(model_context.input_data.times))  # noqa: F841
        max_time = np.max(list(model_context.input_data.times))  # noqa: F841
        # The % 5 is to exclude annual data points.
        asdr = asdr.query("time_lower >= @min_time and time_upper <= @max_time and time_lower % 5 == 0")

    parent_asdr = asdr[asdr.node_id == model_context.parameters.parent_location_id]
    if parent_asdr.empty:
        available = asdr.node_id.unique()
        MATHLOG.warning(f"There is no ASDR for location {model_context.parameters.parent_location_id}. "
                        f"Available for {available}")
        return
    model_context.rates.omega.parent_smooth = build_constraint(parent_asdr)
    MATHLOG.debug(f"Add {parent_asdr.shape[0]} omega constraints from age-standardized death rate data to the parent.")

    children = get_descendants(execution_context, children_only=True)  # noqa: F841
    children_asdr = asdr.query("node_id in @children")
    # Transform the children to be the random effect for the rate.
    parent_value = parent_asdr[["age_lower", "time_lower", "mean"]].rename({"mean": "parent_mean"}, axis=1)
    parent_and_child = children_asdr.merge(parent_value, how="left", on=["age_lower", "time_lower"])
    # This could result in an Inf value, but that's a legal value, so...
    children_effects = parent_and_child.assign(
        mean=np.log(parent_and_child["mean"] / parent_and_child["parent_mean"])
    ).drop("parent_mean", axis=1)

    model_context.rates.omega.child_smoothings = [
        (node_id, build_constraint(child_asdr))
        for node_id, child_asdr in children_effects.groupby('node_id')
    ]
    MATHLOG.debug(
        f"Add {children_asdr.shape[0]} omega constraints from "
        f"age-standardized death rate data to the children."
    )

    observations = model_context.input_data.observations
    observations.loc[observations.measure == "mtall", "hold_out"] = 1
    asdr = asdr.assign(hold_out=1)
    model_context.input_data.observations = pd.concat([observations, asdr], ignore_index=True, sort=True)


def compute_age_steps(smallest_step):
    """We will add age steps to the ODE steps that are for "every 1 year" or
    "every 5 years," as given by the settings. The GBD chooses
    age step sizes of 0, 7 days, 28 days, 1 year, 5 years. These look roughly
    like a pattern of multiplying by 4, so 1 week, 4 weeks 16 weeks, 64 weeks.
    Let's play with the numbers to respect that organization.

    This means there are two magic numbers: The smallest step must be less
    than 7 days, and all steps are 2 times the size of the last step, instead
    of 4, just to be safe.
    So an ODE step size of 1 year gives (0.015625, 0.0625, 0.25).
    An ODE step size of 5 years gives [0.0049, 0.019, 0.078, 0.31, 1.25].

    If the smallest step is under 7/365, then no additional age steps
    are returned.
    """
    minimum_step_size = 7 / 365
    geometric_growth = 2
    minimum_step_count = np.log(smallest_step / minimum_step_size) / np.log(geometric_growth)
    chosen_step_count = math.ceil(minimum_step_count)
    delta = smallest_step / geometric_growth**chosen_step_count
    added = np.array([delta * geometric_growth**i for i in range(chosen_step_count)])
    MATHLOG.info(f"Adding ages to ODE integration: {added}")
    return added


def prepare_data(execution_context, settings):
    if execution_context.parameters.tier == 3:
        freeze_bundle(execution_context, execution_context.parameters.bundle_id)

        if execution_context.parameters.add_csmr_cause is not None:
            MATHLOG.info(
                f"Cause {execution_context.parameters.add_csmr_cause} "
                "selected as CSMR source, freezing it's data if it has not already been frozen."
            )
            load_csmr_to_t3(execution_context)
        load_asdr_to_t3(execution_context)

    if execution_context.parameters.bundle_file:
        bundle = normalized_bundle_from_disk(execution_context.parameters.bundle_file)
    else:
        bundle = normalized_bundle_from_database(
            execution_context,
            bundle_id=execution_context.parameters.bundle_id,
            tier=execution_context.parameters.tier
        )

    location_and_descendants = get_descendants(execution_context, include_parent=True)  # noqa: F841

    bundle = bundle.query("location_id in @location_and_descendants")
    location_id = execution_context.parameters.parent_location_id
    MATHLOG.info(f"Filtering bundle to location {location_id} and its descendants. {len(bundle)} rows remaining.")

    stderr_mask = bundle.standard_error > 0
    if (~stderr_mask).sum() > 0:
        MATHLOG.warn(
            f"Filtering {(~stderr_mask).sum()} rows where standard error == 0 out of bundle. "
            f"{stderr_mask.sum()} rows remaining."
        )

    rr_mask = bundle.measure != "relrisk"
    mask = stderr_mask & rr_mask
    if (~rr_mask).sum() > 0:
        MATHLOG.info(
            f"Filtering {(~rr_mask).sum()} rows of relative risk data out of bundle. "
            f"{mask.sum()} rows remaining."
        )

    bundle = bundle[mask]

    measures_to_exclude = settings.model.exclude_data_for_param
    if measures_to_exclude:
        integrand_map = make_integrand_map()
        measures_to_exclude = [integrand_map[m].name for m in measures_to_exclude]
        mask = bundle.measure.isin(measures_to_exclude)
        if mask.sum() > 0:
            bundle = bundle[~mask]
            MATHLOG.info(
                f"Filtering {mask.sum()} rows of of data where the measure has been excluded. "
                f"Measures marked for exclusion: {measures_to_exclude}. "
                f"{len(bundle)} rows remaining."
            )

    return bundle


def model_context_from_settings(execution_context, settings):
    """
     1. Freeze the measurement bundle, which means that we make a copy of the
        input measurement data and study covariates for safe-keeping
        in case there is later question about what data was used.

     2. Retrieve the measurement bundle and its study covariates
        and convert it into data on the model, as described in
        :ref:`convert-bundle-to-measurement-data`.

     3. Add mortality data. This is cause-specific mortality
        data, and it is added as "mtspecific" in the Dismod-AT measurements.
        This data has a "measurement upper" and "measurement lower"
        which are converted into a standard error with a Gaussian
        prior.

     4. Add other-cause mortality as a constraint on the system, meaning
        the age-standardized death rate is used to construct both
        measurement data for mtall, with priors determined from
        "measurement upper" and "measurement lower", but also a constraint
        on omega, the underlying rate for other-cause mortality, so that
        Dismod-AT will accept this as a given in the problem.

     5. Create Average Integrand Cases, which are the list of
        desired outputs from Dismod-AT to show in graphs in EpiViz-AT.

     6. Construct all Fixed Effects. These are defined in
        https://bradbell.github.io/dismod_at/doc/model_variables.htm.

     7. Construct all Random Effects.
    """
    model_context = initial_context_from_epiviz(settings)
    model_context.parameters.parent_location_id = execution_context.parameters.parent_location_id
    model_context.parameters.grandparent_location_id = execution_context.parameters.grandparent_location_id

    bundle = prepare_data(execution_context, settings)

    observations = bundle_to_observations(model_context.parameters, bundle)
    model_context.input_data.observations = observations

    if execution_context.parameters.add_csmr_cause is not None:
        MATHLOG.info(f"Cause {execution_context.parameters.add_csmr_cause} selected as CSMR source, loading it's data.")
        add_mortality_data(model_context, execution_context, settings.model.drill_sex)
    else:
        MATHLOG.info(f"No cause selected as CSMR source so no CSMR data will be added to the bundle.")

    if settings.model.constrain_omega:
        add_omega_constraint(model_context, execution_context, settings.model.drill_sex)

    cases = make_average_integrand_cases_from_gbd(
        execution_context, [settings.model.drill_sex], include_birth_prevalence=bool(settings.model.birth_prev)
    )
    model_context.average_integrand_cases = cases

    model_context.parameters.additional_ode_steps = compute_age_steps(model_context.parameters.ode_step_size)
    fixed_effects_from_epiviz(model_context, execution_context, settings)
    random_effects_from_epiviz(model_context, settings)

    model_context.input_data.observations = model_context.input_data.observations.drop(columns="sex_id")
    model_context.average_integrand_cases = model_context.average_integrand_cases.drop(columns="sex_id")
    return model_context


def write_dismod_file(mc, ec, db_file_path):
    MATHLOG.info(f"Writing dismod database to {db_file_path}")
    dismod_file = model_to_dismod_file(mc, ec)
    db_file = Path(db_file_path)
    if db_file.exists():
        MATHLOG.info(f"Deleting existing db file {db_file}.")
        try:
            db_file.unlink()
        except OSError:
            MATHLOG.error(f"Cannot delete {db_file} in preparation for writing a new dismod file.")
            raise
    dismod_file.engine = get_engine(db_file)
    dismod_file.flush()
    return dismod_file


def _get_dismod_db_path(dismod_file):
    dm_file_path = dismod_file.engine.url.database
    if dm_file_path == ":memory:":
        raise ValueError("Cannot run dismodat on an in-memory database")
    return dm_file_path


def _check_dismod_command(dismod_file, command):
    dismod_file.refresh()
    if f"end {command}" not in dismod_file.log.message.iloc[-1]:
        raise DismodATException(f"DismodAt failed to complete '{command}' command")


def run_dismod(dismod_file, command, *args):
    dm_file_path = _get_dismod_db_path(dismod_file)

    command_prefix = ["dmdismod", dm_file_path]

    run_and_watch(command_prefix + [command] + list(args), False, 1)

    _check_dismod_command(dismod_file, command)


async def async_run_dismod(dismod_file, command, *args):
    dm_file_path = _get_dismod_db_path(dismod_file)

    command_prefix = ["dmdismod", dm_file_path]

    await async_run_and_watch(command_prefix + [command] + list(args), False, 1)

    try:
        # FIXME: dismod damages the terminal charactersitics somehow when it's run concurrently.
        # It does this even if all output is supressed. Other programs don't cause this problem
        # even if they have lots of output. This is the least invasive way I've found
        # of ensuring that the environment is usable after this runs
        await async_run_and_watch(["stty", "sane"], False, 1)
    except DismodATException:
        # in some environments (inside a qsub) stty fails but in those
        # environments the problem with mangled terminals doesn't come
        # up, so just ignore it
        pass

    _check_dismod_command(dismod_file, command)


def run_dismod_fit(dismod_file, with_random_effects):
    random_or_fixed = "both" if with_random_effects else "fixed"

    run_dismod(dismod_file, "fit", random_or_fixed)


def run_dismod_predict(dismod_file):
    run_dismod(dismod_file, "predict", "fit_var")


def make_fixed_effect_samples(execution_context, num_samples):
    run_dismod(execution_context.dismodfile, "set", "truth_var", "fit_var")
    run_dismod(execution_context.dismodfile, "simulate", str(num_samples))


async def _fit_and_predict_fixed_effect_sample(db_path, sample_id, sem):
    await sem.acquire()
    try:
        with TemporaryDirectory() as d:
            temp_dm_path = Path(d) / "sample.db"
            shutil.copy2(db_path, temp_dm_path)
<<<<<<< HEAD
            dismod_file = DismodFile(get_engine(temp_dm_path))
            yield from async_run_dismod(dismod_file, "set", "start_var", "truth_var")
            yield from async_run_dismod(dismod_file, "fit", "fixed", str(sample_id))
            yield from async_run_dismod(dismod_file, "predict", "fit_var")
=======
            dismod_file = DismodFile(_get_engine(temp_dm_path))
            await async_run_dismod(dismod_file, "set", "start_var", "truth_var")
            await async_run_dismod(dismod_file, "fit", "fixed", str(sample_id))
            await async_run_dismod(dismod_file, "predict", "fit_var")
>>>>>>> 4198f07c

            fit = dismod_file.fit_var
            fit["sample_index"] = sample_id

            predict = dismod_file.predict
            predict["sample_index"] = sample_id
        return (fit, predict)
    finally:
        sem.release()


async def _async_fit_and_predict_fixed_effect_samples(num_processes, dismodfile, samples):
    sem = asyncio.Semaphore(num_processes)
    jobs = []
    for sample in samples:
        jobs.append(_fit_and_predict_fixed_effect_sample(
            dismodfile,
            sample,
            sem
        ))
    log_level = logging.root.level
    math_root = logging.getLogger("cascade.math")
    math_log_level = math_root.level
    if num_processes > 1:
        logging.root.setLevel(logging.WARNING)
        math_root.setLevel(logging.WARNING)
    try:
        results = await asyncio.gather(*jobs)
    finally:
        logging.root.setLevel(log_level)
        logging.getLogger("cascade.math").setLevel(math_log_level)
    return results


def fit_and_predict_fixed_effect_samples(execution_context):
    if execution_context.dismodfile.engine.url.database == ":memory:":
        raise ValueError("Cannot run fit_and_predict_fixed_effect_samples on an in-memory database")

    samples = execution_context.dismodfile.data_sim.simulate_index.unique()
    num_processes = execution_context.parameters.num_processes
    actual_processes = min(len(samples), num_processes)
    MATHLOG.info(f"Calculating {len(samples)} fixed effect samples")
    CODELOG.info(f"Starting parallel fixed effect sample generation using {actual_processes} processes")
    loop = asyncio.get_event_loop()
    results = loop.run_until_complete(
        _async_fit_and_predict_fixed_effect_samples(
            actual_processes,
            execution_context.dismodfile.engine.url.database,
            samples
        )
    )
    CODELOG.info("Done generating fixed effect samples")

    fit, predict = zip(*results)

    # Add metadata to the var table so it can be understood by another location.
    var_table = execution_context.dismodfile.var
    var_table = var_table.reset_index(drop=True)  # var_id is both an index and a column.
    all_fits = pd.concat(fit)
    all_fits = all_fits.reset_index(drop=True)  # fit_var_id is both an index and a column.
    draws = all_fits.merge(var_table, left_on="fit_var_id", right_on="var_id", how="left")
    age = execution_context.dismodfile.age.reset_index(drop=True)
    time = execution_context.dismodfile.time.reset_index(drop=True)
    draws_at = draws.merge(age, left_on="age_id", right_on="age_id", how="left") \
        .merge(time, left_on="time_id", right_on="time_id", how="left") \
        .drop(columns=["age_id", "time_id"])
    covariate = execution_context.dismodfile.covariate
    # Picking float because some are nan, and it should merge with int.
    floated = draws_at.assign(covariate_id=draws_at.covariate_id.astype(float))
    CODELOG.debug(f"covariate dtypes {covariate.dtypes}\ndraws {floated.dtypes}")
    draws_covariate = floated.merge(
        covariate[["covariate_id", "covariate_name"]],
        on="covariate_id", how="left"
    )
    node = execution_context.dismodfile.node
    draws_location = draws_covariate.merge(
        node[["node_id", "c_location_id"]],
        on="node_id", how="left"
    ).drop(columns=["node_id"]).rename(columns={"c_location_id": "location_id"})
    return draws_location, pd.concat(predict)


def has_random_effects(model):
    return any([bool(r.child_smoothings) for r in model.rates])


def main(args):
    """
     1. Parse arguments to the command line. The GUI calls a shell script
        which passes the model version ID to the EpiViz Runner.

     2. Construct an Execution Context, which tells EpiViz Runner where it can find
        directories, files, and databases on the cluster.

     3. Load Settings, which are the values you entered into EpiViz-AT on the web page.

     4. Using the Settings and the Execution Context, fill out the data and
        any parameters for Dismod-AT, as described in
        :ref:`build-model-from-epiviz-settings`.

     5. Put that data into a file and run Dismod-AT on that file.
    """
    start_time = default_timer()
    ec = make_execution_context()

    settings = load_settings(ec, args.meid, args.mvid, args.settings_file)

    if settings.model.drill != "drill":
        raise NotImplementedError("Only 'drill' mode is currently supported")

    add_settings_to_execution_context(ec, settings)
    plan = CascadePlan.from_epiviz_configuration(ec, settings)

    if args.skip_cache:
        ec.parameters.tier = 2
    else:
        ec.parameters.tier = 3
    for arg_name in ["db_only", "db_file_path", "no_upload", "bundle_file",
                     "bundle_study_covariates_file", "num_processes"]:
        setattr(ec.parameters, arg_name, getattr(args, arg_name))

    posteriors = None
    grandparent_location_id = None
    for parent_location_id, sub_task_idx in plan.tasks:
        ec.parameters.parent_location_id = parent_location_id
        ec.parameters.grandparent_location_id = grandparent_location_id
        posteriors = one_location_set(ec, settings, posteriors)
        grandparent_location_id = parent_location_id

    elapsed_time = timedelta(default_timer() - start_time)
    MATHLOG.debug(f"Completed successfully in {elapsed_time}")


def one_location_set(ec, settings, posterior_draws_of_previous_fit):
    """Solve a parent with its children as random effects."""
    mc = model_context_from_settings(ec, settings)
    set_priors_on_model_context(mc, posterior_draws_of_previous_fit)
    ec.dismodfile = write_dismod_file(mc, ec, ec.parameters.db_file_path)
    sampled_fit = None
    if not ec.parameters.db_only:
        run_dismod(ec.dismodfile, "init")
        run_dismod_fit(ec.dismodfile, has_random_effects(mc))
        MATHLOG.info(f"Successfully fit parent")

        num_samples = mc.policies["number_of_fixed_effect_samples"]
        make_fixed_effect_samples(ec, num_samples)
        sampled_fit, sampled_predict = fit_and_predict_fixed_effect_samples(ec)
        drop_residuals = ["residual_value", "residual_dage", "residual_dtime", "lagrange_value",
                          "lagrange_dage", "lagrange_dtime"]
        sampled_fit = sampled_fit.drop(columns=drop_residuals)

        ec.dismodfile.predict = sampled_predict.drop("predict_id", 1).reset_index(drop=True)
        ec.dismodfile.flush()

        if not ec.parameters.no_upload:
            MATHLOG.debug(f"Uploading results to epiviz")
            save_model_results(ec)
        else:
            MATHLOG.debug(f"Skipping results upload because 'no-upload' was selected")
    else:
        MATHLOG.debug(f"Only creating the base db file because 'db-only' was selected")
    return sampled_fit


def entry():
    readable_by_all = 0o0002
    os.umask(readable_by_all)

    parser = DMArgumentParser("Run DismodAT from Epiviz")
    parser.add_argument("db_file_path")
    parser.add_argument("--settings-file")
    parser.add_argument("--no-upload", action="store_true")
    parser.add_argument("--db-only", action="store_true")
    parser.add_argument("-b", "--bundle-file")
    parser.add_argument("-s", "--bundle-study-covariates-file")
    parser.add_argument("--skip-cache", action="store_true")
    parser.add_argument("--num_processes", type=int, default=4,
                        help="How many suprocesses to start.")
    parser.add_argument("--pdb", action="store_true")
    args = parser.parse_args()

    CODELOG.debug(f"args: {args}")
    try:
        software_version = get_distribution("cascade").version
    except DistributionNotFound:
        # package is not installed
        software_version = "unavailable"
    MATHLOG.debug(f"Cascade version {software_version}.")
    if "JOB_ID" in os.environ:
        MATHLOG.info(f"Job id is {os.environ['JOB_ID']} on cluster {os.environ.get('SGE_CLUSTER_NAME', '')}")

    try:
        if args.skip_cache:
            args.no_upload = True

        main(args)
    except SettingsError as e:
        MATHLOG.error(str(e))
        CODELOG.error(f"Form data:{os.linesep}{pformat(e.form_data)}")
        error_lines = list()
        for error_spot, human_spot, error_message in e.form_errors:
            if args.settings_file is not None:
                error_location = error_spot
            else:
                error_location = human_spot
            error_lines.append(f"\t{error_location}: {error_message}")
        MATHLOG.error(f"Form validation errors:{os.linesep}{os.linesep.join(error_lines)}")
        exit(1)
    except BdbQuit:
        pass
    except Exception:
        if args.pdb:
            import pdb
            import traceback

            traceback.print_exc()
            pdb.post_mortem()
        else:
            MATHLOG.exception(f"Uncaught exception in {os.path.basename(__file__)}")
            raise


if __name__ == "__main__":
    entry()<|MERGE_RESOLUTION|>--- conflicted
+++ resolved
@@ -415,17 +415,10 @@
         with TemporaryDirectory() as d:
             temp_dm_path = Path(d) / "sample.db"
             shutil.copy2(db_path, temp_dm_path)
-<<<<<<< HEAD
             dismod_file = DismodFile(get_engine(temp_dm_path))
-            yield from async_run_dismod(dismod_file, "set", "start_var", "truth_var")
-            yield from async_run_dismod(dismod_file, "fit", "fixed", str(sample_id))
-            yield from async_run_dismod(dismod_file, "predict", "fit_var")
-=======
-            dismod_file = DismodFile(_get_engine(temp_dm_path))
             await async_run_dismod(dismod_file, "set", "start_var", "truth_var")
             await async_run_dismod(dismod_file, "fit", "fixed", str(sample_id))
             await async_run_dismod(dismod_file, "predict", "fit_var")
->>>>>>> 4198f07c
 
             fit = dismod_file.fit_var
             fit["sample_index"] = sample_id
