--- conflicted
+++ resolved
@@ -261,17 +261,8 @@
         nargs="*",
         help="Rates to estimate, all others will be zero",
     )
-<<<<<<< HEAD
-    args, _ = parser.parse_known_args()
-=======
-    parser.add_argument("-v", help="increase debugging verbosity", action="store_true")
-    args, _ = parser.parse_args()
-    if args.v:
-        log_level = logging.DEBUG
-    else:
-        log_level = logging.INFO
-    logging.basicConfig(level=log_level)
->>>>>>> e1004b26
+
+    args = parser.parse_args()
     if args.non_zero_rates:
         non_zero_rates = args.non_zero_rates
     else:
