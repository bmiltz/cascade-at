"""
Creates a file for Dismod-AT to read.

The file format is sqlite3. This uses a local mapping of database tables
to create it and add tables.
"""
import logging

from networkx import DiGraph
from networkx.algorithms.dag import lexicographical_topological_sort
import pandas as pd
import numpy as np

from sqlalchemy import create_engine
from sqlalchemy.sql import select, text
from sqlalchemy.exc import OperationalError, StatementError
from sqlalchemy import Integer, String, Float, Enum

from cascade.dismod.db.metadata import Base, add_columns_to_avgint_table, add_columns_to_data_table, DensityEnum
from cascade.dismod.db import DismodFileError


LOGGER = logging.getLogger(__name__)


def _get_engine(file_path):
    if file_path is not None:
        full_path = file_path.expanduser().absolute()
        engine = create_engine("sqlite:///{}".format(str(full_path)))
    else:
        engine = create_engine("sqlite:///:memory:", echo=False)
    return engine


def _validate_data(table_definition, data):
    """Validates that the dtypes in data match the expected types in the table_definition
    """
    columns_checked = set()

    for column_name, column_definition in table_definition.c.items():
        if column_name in data:
            actual_type = data[column_name].dtype
            try:
                expected_type = column_definition.type.python_type
            except NotImplementedError:
                # Custom column definitions can lack a type.
                # We use custom column definitions for primary keys of type int.
                expected_type = int

            if len(data) == 0:
                # Length zero columns get converted on write.
                continue

            if issubclass(expected_type, Enum):
                # This is an Enum type column, I'm making the simplifying assumption
                # that those will always be string type
                expected_type = str

            if expected_type is int:
                # Permit np.float because an int column with a None is cast to float.
                # Same for object. This is cast on write.
                # Because we use metadata, this will be converted for us to int when it is written.
                allowed = [np.integer, np.floating]
                if not any(np.issubdtype(actual_type, given_type) for given_type in allowed):
                    raise DismodFileError(
                        f"column '{column_name}' in data for table '{table_definition.name}' must be integer"
                    )
            elif expected_type is float:
                if not np.issubdtype(actual_type, np.number):
                    raise DismodFileError(
                        f"column '{column_name}' in data for table '{table_definition.name}' must be numeric"
                    )
            elif expected_type is str:
                if len(data) > 0:
                    # Use iloc to get the first entry, even if the index doesn't have 0.
<<<<<<< HEAD
                    actual_value = data[column_name].iloc[0]
                    actual_type = type(actual_value)
                    correct = np.issubdtype(actual_type, np.str_) or actual_value is None
=======
                    entry = data[column_name].iloc[0]
                    correct = np.issubdtype(type(entry), np.str_) or entry is None
>>>>>>> 1c9d67ae

                    if not correct:
                        raise DismodFileError(
                            f"column '{column_name}' in data for table '{table_definition.name}' must be string "
                            f"but type is {actual_type}."
                        )
                else:
                    pass  # Will convert to string on write of empty rows.
        elif not (column_definition.primary_key or column_definition.nullable):
            raise DismodFileError(f"Missing column in data for table '{table_definition.name}': '{column_name}'")
        columns_checked.add(column_name)

    extra_columns = set(data.columns).difference(table_definition.c.keys())
    if extra_columns:
        raise DismodFileError(f"extra columns in data for table '{table_definition.name}': {extra_columns}")


def _ordered_by_foreign_key_dependency(schema, tables_to_write):
    """
    Iterator that walks through tables in the correct order for foreign
    keys to be written before those that depend upon them.

    Args:
        schema (sqlalchemy.metadata): Metadata about the tables.
        tables_to_write (iterable[str]): An iterable of table names as string.

    Returns:
        Iterates through the tables in an order that is safe for writing.
    """
    dependency_graph = DiGraph()

    if set(tables_to_write) - set(schema.tables.keys()):
        raise ValueError("Asking to write tables not in schema")

    for scan_name, scan_table in schema.tables.items():
        dependency_graph.add_node(scan_name)
        for foreign_key in scan_table.foreign_keys:
            target_name = foreign_key.target_fullname.split(".")[0]
            dependency_graph.add_edge(target_name, scan_name)

    # The pure topological sort might be faster.
    # Use the full lexicographical sort because it makes testing deterministic.
    for next_table in lexicographical_topological_sort(dependency_graph):
        if next_table in tables_to_write:
            yield next_table


class DismodFile:
    """
    Responsible for creation of a Dismod-AT file.

    This class checks the type of all columns. It doesn't check that the
    model is correct::

        engine = _get_engine(None)
        dm = DismodFile(engine, {"col": float}, {})
        dm_file.add("time", pd.DataFrame({"time": [1997, 2005, 2017]}))
        time_df = dm_file.time

    The arguments for ``avgint_columns`` and ``data_columns`` add columns
    to the avgint and data tables. These arguments are dictionaries from
    column name to column type.
    """

    def __init__(self, engine, avgint_columns, data_columns):
        """
        The columns arguments add columns to the avgint and data
        tables.

        Args:
            engine: A sqlalchemy engine
            avgint_columns (dict): From columns to types.
            data_columns (dict): From columns to types.
        """
        self.engine = engine
        self._table_definitions = Base.metadata.tables
        self._table_data = {}
        self._table_hash = {}
        add_columns_to_avgint_table(avgint_columns)
        add_columns_to_data_table(data_columns)
        LOGGER.debug(f"dmfile tables {self._table_definitions.keys()}")

    def create_tables(self, tables=None):
        """
        Make all of the tables in the metadata.
        """
        LOGGER.debug(f"Creating table subset {tables}")
        Base.metadata.create_all(self.engine, tables, checkfirst=False)

    def make_densities(self):
        """
        Dismod documentation says all densities should be in the file,
        so this puts them all in.
        """
        self.density = pd.DataFrame({"density_name": [x.name for x in DensityEnum]})
        self.density["density_id"] = self.density.index

    def __dir__(self):
        attributes = list(self._table_definitions.keys())
        attributes.extend(super().__dir__())
        return attributes

    def __getattr__(self, table_name):
        if table_name in self._table_data:
            return self._table_data[table_name]
        elif table_name in self._table_definitions:
            table = self._table_definitions[table_name]
            with self.engine.connect() as conn:
                data = pd.read_sql_query(select([table]), conn)
            data = data.set_index(f"{table_name}_id", drop=False)
            self._table_hash[table_name] = pd.util.hash_pandas_object(data)
            self._table_data[table_name] = data
            return data
        else:
            raise AttributeError(f"No such table {table_name}")

    def __setattr__(self, table_name, df):
        if table_name in self.__dict__.get("_table_definitions", {}):
            if not isinstance(df, pd.DataFrame):
                raise ValueError(f"Tried to set table using type {type(df)} instead of a DataFrame")
            if f"{table_name}_id" not in df:
                df = df.assign(**{f"{table_name}_id": df.index})
            self._table_data[table_name] = df
        elif isinstance(df, pd.DataFrame):
            raise KeyError(f"Tried to set table {table_name} but it isn't in the db specification")
        else:
            super().__setattr__(table_name, df)

    def _is_dirty(self, table_name):
        """Tests to see if the table's data has changed in memory since it was last loaded from the database.
        """

        if table_name not in self._table_data:
            return False

        table = self._table_data[table_name]
        table_hash = pd.util.hash_pandas_object(table)

        is_new = table_name not in self._table_hash
        if not is_new:
            is_changed = not self._table_hash[table_name].equals(table_hash)
        else:
            is_changed = False

        return is_new or is_changed

    def flush(self):
        """Writes any data in memory to the underlying database. Data which has not been changed since
        it was last written is not re-written.
        """
        with self.engine.begin() as connection:
            for table_name in _ordered_by_foreign_key_dependency(Base.metadata, self._table_data.keys()):
                if self._is_dirty(table_name):
                    table = self._table_data[table_name]
                    if hasattr(table, "__readonly__") and table.__readonly__:
                        raise DismodFileError(f"Table '{table_name}' is not writable")

                    table_definition = self._table_definitions[table_name]
                    _validate_data(table_definition, table)
<<<<<<< HEAD
                    table = table.sort_values(f"{table_name}_id")
                    try:
                        dtypes = {k: v.type for k, v in table_definition.c.items()}
                        LOGGER.debug(f"table {table_name} types {dtypes}")
                        table.to_sql(table_name, connection, if_exists="replace", dtype=dtypes)
=======

                    # TODO: I'm re-calculating this hash for the sake of having a nice _is_dirty function.
                    # That may be too expensive.
                    table_hash = pd.util.hash_pandas_object(table)

                    if f"{table_name}_id" in table:
                        table = table.set_index(f"{table_name}_id")
                    try:
                        dtypes = {k: v.type for k, v in table_definition.c.items()}
                        LOGGER.debug(f"table {table_name} types {dtypes}")
                        table.to_sql(
                            table_name, connection, index_label=f"{table_name}_id", if_exists="replace", dtype=dtypes
                        )
>>>>>>> 1c9d67ae
                    except StatementError as e:
                        raise

                    self._table_hash[table_name] = table_hash

        self._check_column_types_actually_written()

    def _check_column_types_actually_written(self):
        """
        They can be written differently than what you declare in metadata
        because primary keys and joint keys can invoke hidden transformations.
        """
        expect = {"integer": Integer(), "text": String(), "real": Float()}

        with self.engine.begin() as connection:
            for table_name, table_definition in self._table_definitions.items():
                introspect = text(f"PRAGMA table_info([{table_name}]);")
                results = connection.execute(introspect)
                if not results.returns_rows:
                    continue
                table_info = results.fetchall()
                if table_info:
                    in_db = {row[1]: row[2] for row in table_info}
                    for column_name, column_object in table_definition.c.items():
                        if column_name not in in_db:
                            raise RuntimeError(
                                f"A column wasn't written to Dismod file: {table_name}.{column_name}. "
                                f"Columns present {table_info}."
                            )
                        if in_db[column_name] not in expect:
                            raise RuntimeError(
                                f"A sqlite column type is unexpected: "
                                f"{table_name}.{column_name} {in_db[column_name]}"
                            )
                        if type(column_object.type) != type(expect[in_db[column_name]]):  # noqa: E721
                            raise RuntimeError(f"{table_name}.{column_name} got wrong type {in_db[column_name]}")

                    LOGGER.debug(f"Table integrand {table_info}")

    def diagnostic_print(self):
        """
        Print all values to the screen. This isn't as heavily-formatted
        as db2csv.
        """
        with self.engine.connect() as connection:
            for name, table in self._table_definitions.items():
                print(name)
                try:
                    for row in connection.execute(select([table])):
                        print(row)
                except OperationalError:
                    pass  # That table doesn't exist.

    def empty_table(self, table_name):
        """
        Creates a data table that is empty but has the correct types
        for all columns. We make this because, if you create an empty
        data table that has just the correct column names, then the
        primary key will be written as a string.

        Args:
            table_name (str): Must be one of the tables defined by metadata.

        Returns:
            An empty dataframe, but columns have correcct types.
        """
        table_definition = self._table_definitions[table_name]
        # Skip the first one. It's always the column_id.
        dtypes = [(k, v.type) for k, v in table_definition.c.items()][1:]
        type_map = {Integer: np.int, Float: np.float, String: np.str, Enum: np.str}
        return pd.DataFrame({column: np.zeros(0, dtype=type_map[type(kind)]) for column, kind in dtypes})<|MERGE_RESOLUTION|>--- conflicted
+++ resolved
@@ -73,14 +73,8 @@
             elif expected_type is str:
                 if len(data) > 0:
                     # Use iloc to get the first entry, even if the index doesn't have 0.
-<<<<<<< HEAD
-                    actual_value = data[column_name].iloc[0]
-                    actual_type = type(actual_value)
-                    correct = np.issubdtype(actual_type, np.str_) or actual_value is None
-=======
                     entry = data[column_name].iloc[0]
                     correct = np.issubdtype(type(entry), np.str_) or entry is None
->>>>>>> 1c9d67ae
 
                     if not correct:
                         raise DismodFileError(
@@ -240,13 +234,6 @@
 
                     table_definition = self._table_definitions[table_name]
                     _validate_data(table_definition, table)
-<<<<<<< HEAD
-                    table = table.sort_values(f"{table_name}_id")
-                    try:
-                        dtypes = {k: v.type for k, v in table_definition.c.items()}
-                        LOGGER.debug(f"table {table_name} types {dtypes}")
-                        table.to_sql(table_name, connection, if_exists="replace", dtype=dtypes)
-=======
 
                     # TODO: I'm re-calculating this hash for the sake of having a nice _is_dirty function.
                     # That may be too expensive.
@@ -260,7 +247,6 @@
                         table.to_sql(
                             table_name, connection, index_label=f"{table_name}_id", if_exists="replace", dtype=dtypes
                         )
->>>>>>> 1c9d67ae
                     except StatementError as e:
                         raise
 
