""" Functions for creating internal model representations of settings from EpiViz
"""
import logging
from collections import defaultdict

import numpy as np
import pandas as pd
from scipy.special import logit
from scipy import spatial

from cascade.input_data.configuration.id_map import PRIMARY_INTEGRANDS_TO_RATES, make_integrand_map
from cascade.model.covariates import Covariate, CovariateMultiplier
from cascade.model.grids import AgeTimeGrid, PriorGrid
from cascade.model.rates import Smooth
from cascade.input_data.configuration import SettingsError
from cascade.input_data.db.ccov import country_covariates
from cascade.input_data.db.demographics import get_age_groups
from cascade.core.context import ModelContext
<<<<<<< HEAD
from cascade.dismod.serialize import make_avgint_table


MATHLOG = logging.getLogger(__name__)


def identity(x): return x


def squared(x): return np.power(x, 2)


def scale1000(x): return x * 1000


COVARIATE_TRANSFORMS = {
    0: identity,
    1: np.log,
    2: logit,
    3: squared,
    4: np.sqrt,
    5: scale1000
}
"""
These functions transform covariate data, as specified in EpiViz.
"""

=======
from cascade.dismod.db.metadata import IntegrandEnum
import cascade.model.priors as priors
>>>>>>> 9443caa9

class SettingsToModelError(Exception):
    """Error creating a model from the settings"""


def initial_context_from_epiviz(configuration):
    context = ModelContext()
    context.parameters.modelable_entity_id = configuration.model.modelable_entity_id
    context.parameters.bundle_id = configuration.model.bundle_id
    context.parameters.gbd_round_id = configuration.gbd_round_id
    context.parameters.location_id = configuration.model.drill_location
    context.parameters.rate_case = configuration.model.rate_case

    return context


def unique_country_covariate_transform(configuration):
    """
    Iterates through all covariate IDs, including the list of ways to
    transform them, because each transformation is its own column for Dismod.
    """
    seen_covariate = defaultdict(set)
    if configuration.country_covariate:
        for covariate_configuration in configuration.country_covariate:
            seen_covariate[covariate_configuration.country_covariate_id].add(covariate_configuration.transformation)

    for cov_id, cov_transformations in seen_covariate.items():
        yield cov_id, list(sorted(cov_transformations))


def assign_covariates(model_context, configuration):
    """
    The EpiViz interface allows assigning a covariate with a transformation
    to a specific target (rate, measure value, measure standard deviation).
    There will be one Dismod-AT covariate for each (input covariate dataset,
    transformation of that dataset).

    Args:
        model_context (ModelContext): model context that has age groups.
            The context is modified by this function. Covariate columns are
            added to input data and covariates are added to the list of
            covariates.
        configuration (Configuration): Holds settings from EpiViz form.

    Returns:
        function:
            This function is a map from the covariate identifier in the
            settings to the covariate name.

    The important choices are assignment of covariates to observations and
    integrands by
    :py:func:`covariate_to_measurements_nearest_favoring_same_year`
    and how reference values are chosen by
    :py:func:`reference_value_for_covariate_mean_all_values`.
    """
    covariate_map = {}  # to find the covariates for covariate multipliers.
    avgint_table = make_avgint_table(model_context, lambda x: "BradBellRocks")
    age_groups = get_age_groups(model_context)

    # This walks through all unique combinations of covariates and their
    # transformations. Then, later, we apply them to particular target
    # rates, meas_values, meas_stds.
    for country_covariate_id, transforms in unique_country_covariate_transform(configuration):
        demographics = dict(
            age_group_ids="all",
            year_ids="all",
            sex_ids="all",
            location_ids=[model_context.parameters.location_id],
        )
        ccov_df = country_covariates(country_covariate_id, demographics)
        covariate_name = ccov_df.loc[0]["covariate_name_short"]

        # There is an order dependency from whether we interpolate before we
        # transform or transform before we interpolate.

        # Decide how to take the given data and extend / subset / interpolate.
        ccov_ranges_df = convert_gbd_ids_to_dismod_values(ccov_df, age_groups)

        column_for_measurements = [
            covariate_to_measurements_nearest_favoring_same_year(construct_column, ccov_ranges_df)
            for construct_column in [model_context.input_data.observations, avgint_table]
        ]

        for transform in transforms:
            # This happens per application to integrand.
            settings_transform = COVARIATE_TRANSFORMS[transform]
            transform_name = settings_transform.__name__
            MATHLOG.info(f"Transforming {covariate_name} with {transform_name}")
            name = f"{covariate_name}_{transform_name}"

            # The reference value is calculated from the download, not from the
            # the download as applied to the observations.
            reference = reference_value_for_covariate_mean_all_values(settings_transform(ccov_df))
            covariate_obj = Covariate(name, reference)
            model_context.input_data.covariates.append(covariate_obj)
            covariate_map[(country_covariate_id, transform)] = covariate_obj

            # Now attach the column to the observations.
            model_context.input_data.observations[f"x_{name}"] = settings_transform(column_for_measurements[0])
            model_context.input_data.avgint_covariates.append(settings_transform(column_for_measurements[1]))

    def column_id_func(covariate_search_id, transformation_id):
        return covariate_map[(covariate_search_id, transformation_id)]

    return column_id_func


def create_covariate_multipliers(context, configuration, column_id_func):
    """
    Reads settings to create covariate multipliers. This attaches a
    covariate column with its reference value to a smooth grid
    and applies it to a rate value, integrand value, or integrand
    standard deviation. There aren't a lot of interesting choices in here.

    Args:
        context:
        configuration:
        column_id_func:
    """
    # Assumes covariates exist.
    gbd_to_dismod_integrand_enum = make_integrand_map()

    for mul_cov_config in configuration.country_covariate:
        smooth = make_smooth(configuration, mul_cov_config)
        covariate_obj = column_id_func(mul_cov_config.country_covariate_id, mul_cov_config.transformation)
        covariate_multiplier = CovariateMultiplier(covariate_obj, smooth)
        if mul_cov_config.measure_id not in gbd_to_dismod_integrand_enum:
            raise RuntimeError(f"The measure id isn't recognized as an integrand {mul_cov_config.measure_id}")
        target_dismod_name = gbd_to_dismod_integrand_enum[mul_cov_config.measure_id].name
        if mul_cov_config.mulcov_type == "rate_value":
            if target_dismod_name not in PRIMARY_INTEGRANDS_TO_RATES:
                raise SettingsToModelError(f"Can only set a rate_value on a primary integrand. "
                                           f"{mul_cov_config.measure_id} is not a primary integrand.")
            add_to_rate = getattr(context.rates, PRIMARY_INTEGRANDS_TO_RATES[target_dismod_name])
            add_to_rate.covariate_multipliers.append(covariate_multiplier)
        else:
            add_to_integrand = getattr(context.outputs.integrands, target_dismod_name)
            if mul_cov_config.mulcov_type == "meas_value":
                add_to_integrand.value_covariate_multipliers.append(covariate_multiplier)
            elif mul_cov_config.mulcov_type == "meas_std":
                add_to_integrand.std_covariate_multipliers.append(covariate_multiplier)
            else:
                raise RuntimeError(f"mulcov_type isn't among the three {configuration.mulcov_type}")


def reference_value_for_covariate_mean_all_values(cov_df):
    """
    Strategy for choosing reference value for country covariate.
    This one takes the mean of all incoming covariate values.
    """
    return float(cov_df["mean_value"].mean())


def covariate_to_measurements_nearest_favoring_same_year(measurements, covariates):
    """
    Given a covariate that might not cover all of the age and time range
    of the measurements select a covariate value for each measurement.
    This version chooses the covariate value whose mean age and time
    is closest to the mean age and time of the measurement in the same
    year. If that isn't found, it picks the covariate that is closest
    in age and time in the nearest year. In the case of a tie for distance,
    it averages.

    Args:
        measurements (pd.DataFrame):
            Columns include ``age_lower``, ``age_upper``, ``time_lower``,
            ``time_upper``. All others are ignored.
        covariates (pd.DataFrame):
            Columns include ``age_lower``, ``age_upper``, ``time_lower``,
            ``time_upper``, and ``value``.

    Returns:
        pd.Series: One row for every row in the measurements.
    """
    # Rescaling the age means that the nearest age within the year
    # will always be closer than the nearest time across a full year.
    tree = spatial.KDTree(list(zip(
        covariates[["age_lower", "age_upper"]].mean(axis=1) / 240,
        covariates[["time_lower", "time_upper"]].mean(axis=1),
        covariates["x_sex"]
    )))
    _, indices = tree.query(list(zip(
        measurements[["age_lower", "age_upper"]].mean(axis=1) / 240,
        measurements[["time_lower", "time_upper"]].mean(axis=1),
        measurements["x_sex"],
    )))
    return pd.Series(covariates.iloc[indices]["mean_value"].values, index=measurements.index)


def convert_gbd_ids_to_dismod_values(with_ids_df, age_groups_df):
    """
    Converts ``age_group_id`` into ``age_lower`` and ``age_upper`` and
    ``year_id`` into ``time_lower`` and ``time_upper``. This treats the year
    as a range from start of year to start of the next year.
    Also converts sex_id=[1, 2, 3] into x_sex=[0.5, -0.5, 0].

    Args:
        with_ids_df (pd.DataFrame): Has ``age_group_id`` and ``year_id``.
        age_groups_df (pd.DataFrame): Has columns ``age_group_id``,
            ``age_group_years_start``, and ``age_group_years_end``.

    Returns:
        pd.DataFrame: New pd.DataFrame with four added columns and in the same
            order as the input dataset.
    """
    sex_df = pd.DataFrame(dict(x_sex=[-0.5, 0, 0.5], sex_id=[2, 3, 1]))
    original_order = with_ids_df.copy()
    # This "original index" guarantees that the order of the output dataset
    # and the index of the output dataset match that of with_ids_df, because
    # the merge reorders everything, including creation of a new index.
    original_order["original_index"] = original_order.index
    aged = pd.merge(original_order, age_groups_df, on="age_group_id", sort=False)
    merged = pd.merge(aged, sex_df, on="sex_id")
    if len(merged) != len(with_ids_df):
        # This is a fault in the input data.
        missing = set(with_ids_df.age_group_id.unique()) - set(age_groups_df.age_group_id.unique())
        raise RuntimeError(f"Not all age group ids from observations are found in the age group list {missing}")
    reordered = merged.sort_values(by="original_index").reset_index()
    reordered["time_lower"] = reordered["year_id"]
    reordered["time_upper"] = reordered["year_id"] + 1
    dropped = reordered.drop(columns=["age_group_id", "year_id", "original_index"])
    return dropped.rename(columns={"age_group_years_start": "age_lower", "age_group_years_end": "age_upper"})


def make_smooth(configuration, smooth_configuration):
    ages = smooth_configuration.age_grid
    if ages is None:
        if smooth_configuration.rate == "pini":
            ages = [0]
        else:
            ages = configuration.model.default_age_grid
    times = smooth_configuration.time_grid
    if times is None:
        times = configuration.model.default_time_grid
    grid = AgeTimeGrid(ages, times)

    d_time = PriorGrid(grid)
    d_age = PriorGrid(grid)
    value = PriorGrid(grid)

    if smooth_configuration.default.dage is None:
        d_age[:, :].prior = priors.Uniform(float("-inf"), float("inf"), 0)
    else:
        d_age[:, :].prior = smooth_configuration.default.dage.prior_object
    if smooth_configuration.default.dtime is None:
        d_time[:, :].prior = priors.Uniform(float("-inf"), float("inf"), 0)
    else:
        d_time[:, :].prior = smooth_configuration.default.dtime.prior_object
    value[:, :].prior = smooth_configuration.default.value.prior_object

    if smooth_configuration.detail:
        for row in smooth_configuration.detail:
            if row.prior_type == "dage":
                pgrid = d_age
            elif row.prior_type == "dtime":
                pgrid = d_time
            elif row.prior_type == "value":
                pgrid = value
            else:
                raise SettingsError(f"Unknown prior type {row.prior_type}")
            pgrid[slice(row.age_lower, row.age_upper), slice(row.time_lower, row.time_upper)].prior = row.prior_object
    return Smooth(value, d_age, d_time)


def fixed_effects_from_epiviz(model_context, configuration):
    if configuration.rate:
        for rate_config in configuration.rate:
            rate_name = rate_config.rate
            if rate_name not in [r.name for r in model_context.rates]:
                raise SettingsError(f"Unspported rate {rate_name}")
            rate = getattr(model_context.rates, rate_name)
            rate.parent_smooth = make_smooth(configuration, rate_config)

    covariate_column_id_func = assign_covariates(model_context, configuration)
    create_covariate_multipliers(model_context, configuration, covariate_column_id_func)


def random_effects_from_epiviz(model_context, configuration):
    if configuration.random_effect:
        for smoothing_config in configuration.random_effect:
            rate_name = smoothing_config.rate
            if rate_name not in [r.name for r in model_context.rates]:
                raise SettingsError(f"Unspported rate {rate_name}")
            rate = getattr(model_context.rates, rate_name)
            location = smoothing_config.location
            rate.child_smoothings.append((location, make_smooth(configuration, smoothing_config)))<|MERGE_RESOLUTION|>--- conflicted
+++ resolved
@@ -16,8 +16,8 @@
 from cascade.input_data.db.ccov import country_covariates
 from cascade.input_data.db.demographics import get_age_groups
 from cascade.core.context import ModelContext
-<<<<<<< HEAD
 from cascade.dismod.serialize import make_avgint_table
+import cascade.model.priors as priors
 
 
 MATHLOG = logging.getLogger(__name__)
@@ -44,10 +44,6 @@
 These functions transform covariate data, as specified in EpiViz.
 """
 
-=======
-from cascade.dismod.db.metadata import IntegrandEnum
-import cascade.model.priors as priors
->>>>>>> 9443caa9
 
 class SettingsToModelError(Exception):
     """Error creating a model from the settings"""
