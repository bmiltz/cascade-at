--- conflicted
+++ resolved
@@ -285,23 +285,6 @@
 def _covariate_ids_to_names(execution_context, study_covariates):
     """Convert study_covariate_ids to canonical study covariate names
     """
-<<<<<<< HEAD
-    CODELOG.debug(f"desired covariates {study_covariates}")
-    if study_covariates.empty:
-        return study_covariates
-
-    query = """
-    select study_covariate_id, study_covariate
-    from epi.study_covariate
-    where study_covariate_id in %(covariate_ids)s
-    """
-    with cursor(execution_context) as c:
-        c.execute(query, args={"covariate_ids": tuple(study_covariates.study_covariate_id.unique())})
-        covariate_mapping = dict(list(c))
-
-    study_covariates = study_covariates.copy()
-    study_covariates["name"] = study_covariates.study_covariate_id.apply(covariate_mapping.get)
-=======
     study_covariate_ids = list(study_covariates.study_covariate_id.unique())
     study_covariates = study_covariates.rename(columns={"study_covariate_id": "name"})
 
@@ -314,7 +297,6 @@
         with cursor(execution_context) as c:
             c.execute(query, args={"covariate_ids": study_covariate_ids})
             covariate_mapping = dict(list(c))
->>>>>>> ad214f85
 
         study_covariates["name"] = study_covariates.name.apply(covariate_mapping.get)
 
